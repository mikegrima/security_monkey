#     Copyright 2014 Netflix, Inc.
#
#     Licensed under the Apache License, Version 2.0 (the "License");
#     you may not use this file except in compliance with the License.
#     You may obtain a copy of the License at
#
#         http://www.apache.org/licenses/LICENSE-2.0
#
#     Unless required by applicable law or agreed to in writing, software
#     distributed under the License is distributed on an "AS IS" BASIS,
#     WITHOUT WARRANTIES OR CONDITIONS OF ANY KIND, either express or implied.
#     See the License for the specific language governing permissions and
#     limitations under the License.
"""
.. module: security_monkey
    :platform: Unix

.. version:: $$VERSION$$
.. moduleauthor:: Patrick Kelley <patrick@netflix.com>

"""
### FLASK ###
from flask import Flask
from flask import render_template
from flask.ext.sqlalchemy import SQLAlchemy
app = Flask(__name__)
app.config.from_envvar("SECURITY_MONKEY_SETTINGS")
db = SQLAlchemy(app)

# For ELB and/or Eureka
@app.route('/healthcheck')
def healthcheck():
    return 'ok'


### LOGGING ###
import logging
from logging import Formatter
from logging.handlers import RotatingFileHandler
from logging import StreamHandler
handler = RotatingFileHandler(app.config.get('LOG_FILE'), maxBytes=10000000, backupCount=100)
handler.setFormatter(
    Formatter('%(asctime)s %(levelname)s: %(message)s '
              '[in %(pathname)s:%(lineno)d]')
)
handler.setLevel(app.config.get('LOG_LEVEL'))
app.logger.setLevel(app.config.get('LOG_LEVEL'))
app.logger.addHandler(handler)
app.logger.addHandler(StreamHandler())

<<<<<<< HEAD

### Flask-WTF CSRF Protection ###
from flask_wtf.csrf import CsrfProtect

csrf = CsrfProtect()
csrf.init_app(app)

@csrf.error_handler
def csrf_error(reason):
    app.logger.debug("CSRF ERROR: {}".format(reason))
    return render_template('csrf_error.json', reason=reason), 400


=======
>>>>>>> b2210e8b
### Flask-Login ###
from flask.ext.login import LoginManager
login_manager = LoginManager()
login_manager.init_app(app)

from security_monkey.datastore import User, Role


@login_manager.user_loader
def load_user(email):
    """
    For Flask-Login, returns the user object given the userid.
    :return: security_monkey.datastore.User object
    """
    app.logger.info("Inside load_user!")
    user = User.query.filter(User.email == email).first()
    if not user:
        user = User(email=email)
        db.session.add(user)
        db.session.commit()
        db.session.close()
        user = User.query.filter(User.email == email).first()
    return user


### Flask-Security ###
from flask.ext.security import Security, SQLAlchemyUserDatastore
user_datastore = SQLAlchemyUserDatastore(db, User, Role)
security = Security(app, user_datastore)


### Flask Mail ###
from flask_mail import Mail
mail = Mail(app=app)
from security_monkey.common.utils.utils import send_email as common_send_email


@security.send_mail_task
def send_email(msg):
    """
    Overrides the Flask-Security/Flask-Mail integration
    to send emails out via boto and ses.
    """
    common_send_email(subject=msg.subject, recipients=msg.recipients, html=msg.html)


### FLASK API ###
from flask.ext.restful import Api
api = Api(app)

from security_monkey.views.account import AccountGetPutDelete
from security_monkey.views.account import AccountPostList
api.add_resource(AccountGetPutDelete, '/api/1/accounts/<int:account_id>')
api.add_resource(AccountPostList, '/api/1/accounts')

from security_monkey.views.distinct import Distinct
api.add_resource(Distinct,    '/api/1/distinct/<string:key_id>')

from security_monkey.views.ignore_list import IgnoreListGetPutDelete
from security_monkey.views.ignore_list import IgnorelistListPost
api.add_resource(IgnoreListGetPutDelete, '/api/1/ignorelistentries/<int:item_id>')
api.add_resource(IgnorelistListPost, '/api/1/ignorelistentries')

from security_monkey.views.item import ItemList
from security_monkey.views.item import ItemGet
api.add_resource(ItemList, '/api/1/items')
api.add_resource(ItemGet, '/api/1/items/<int:item_id>')

from security_monkey.views.item_comment import ItemCommentPost
from security_monkey.views.item_comment import ItemCommentDelete
from security_monkey.views.item_comment import ItemCommentGet
api.add_resource(ItemCommentPost, '/api/1/items/<int:item_id>/comments')
api.add_resource(ItemCommentDelete, '/api/1/items/<int:item_id>/comments/<int:comment_id>')
api.add_resource(ItemCommentGet, '/api/1/items/<int:item_id>/comments/<int:comment_id>')

from security_monkey.views.item_issue import ItemAuditGet
from security_monkey.views.item_issue import ItemAuditList
api.add_resource(ItemAuditList, '/api/1/issues')
api.add_resource(ItemAuditGet, '/api/1/issues/<int:audit_id>')

from security_monkey.views.item_issue_justification import JustifyPostDelete
api.add_resource(JustifyPostDelete, '/api/1/issues/<int:audit_id>/justification')

from security_monkey.views.logout import Logout
api.add_resource(Logout, '/api/1/logout')

from security_monkey.views.revision import RevisionList
from security_monkey.views.revision import RevisionGet
api.add_resource(RevisionList, '/api/1/revisions')
api.add_resource(RevisionGet, '/api/1/revisions/<int:revision_id>')

from security_monkey.views.revision_comment import RevisionCommentPost
from security_monkey.views.revision_comment import RevisionCommentGet
from security_monkey.views.revision_comment import RevisionCommentDelete
api.add_resource(RevisionCommentPost, '/api/1/revisions/<int:revision_id>/comments')
api.add_resource(RevisionCommentGet, '/api/1/revisions/<int:revision_id>/comments/<int:comment_id>')
api.add_resource(RevisionCommentDelete, '/api/1/revisions/<int:revision_id>/comments/<int:comment_id>')

from security_monkey.views.user_settings import UserSettings
api.add_resource(UserSettings, '/api/1/settings')

from security_monkey.views.whitelist import WhitelistGetPutDelete
from security_monkey.views.whitelist import WhitelistListPost
api.add_resource(WhitelistGetPutDelete, '/api/1/whitelistcidrs/<int:item_id>')
api.add_resource(WhitelistListPost, '/api/1/whitelistcidrs')

from security_monkey.views.auditor_settings import AuditorSettingsGet
from security_monkey.views.auditor_settings import AuditorSettingsPut
api.add_resource(AuditorSettingsGet, '/api/1/auditorsettings')
api.add_resource(AuditorSettingsPut, '/api/1/auditorsettings/<int:as_id>')<|MERGE_RESOLUTION|>--- conflicted
+++ resolved
@@ -48,8 +48,6 @@
 app.logger.addHandler(handler)
 app.logger.addHandler(StreamHandler())
 
-<<<<<<< HEAD
-
 ### Flask-WTF CSRF Protection ###
 from flask_wtf.csrf import CsrfProtect
 
@@ -62,8 +60,6 @@
     return render_template('csrf_error.json', reason=reason), 400
 
 
-=======
->>>>>>> b2210e8b
 ### Flask-Login ###
 from flask.ext.login import LoginManager
 login_manager = LoginManager()
