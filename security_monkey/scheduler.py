--- conflicted
+++ resolved
@@ -83,8 +83,6 @@
     cw.save()
     db.session.close()
 
-<<<<<<< HEAD
-=======
 
 def _audit_changes(accounts, auditors, send_report, debug=True):
     """ Runs auditors on all items """
@@ -94,45 +92,11 @@
             report = au.create_report()
             au.email_report(report)
         au.save_issues()
->>>>>>> a6614257
 
-def _audit_changes(accounts, monitor, send_report, debug=True):
-    """ Runs an auditors on all items and, if enabled, syncs Jira """
-    accounts = __prep_accounts__(accounts)
-    au = monitor.auditor_class(accounts=accounts, debug=True)
-    au.audit_all_objects()
+        if jirasync:
+            app.logger.info('Syncing {} issues on {} with Jira'.format(au.index, accounts))
+            jirasync.sync_issues(accounts, au.index)
 
-    if send_report:
-        report = au.create_report()
-        au.email_report(report)
-
-    au.save_issues()
-    db.session.close()
-
-<<<<<<< HEAD
-    if jirasync:
-        app.logger.info('Syncing {} issues on {} with Jira'.format(monitor.index, accounts))
-        jirasync.sync_issues(accounts, monitor.index)
-
-def run_account(account):
-    """
-    This should be refactored into Reporter.
-    Runs the watchers/auditors for each account.
-    Does not run the alerter.
-    Times the operations and logs those results.
-    """
-    app.logger.info("Starting work on account {}.".format(account))
-    time1 = time.time()
-    for monitor in all_monitors():
-        find_changes(account, monitor)
-        app.logger.info("Account {} is done with {}".format(account, monitor.index))
-    time2 = time.time()
-    app.logger.info('Run Account %s took %0.1f s' % (account, (time2-time1)))
-
-
-pool = ThreadPool(core_threads=25, max_threads=30, keepalive=0)
-scheduler = Scheduler(standalone=True, threadpool=pool, coalesce=True, misfire_grace_time=30)
-=======
 
 pool = ThreadPool(
     core_threads=app.config.get('CORE_THREADS', 25),
@@ -146,7 +110,6 @@
     misfire_grace_time=30
 )
 
->>>>>>> a6614257
 
 def setup_scheduler():
     """Sets up the APScheduler"""
