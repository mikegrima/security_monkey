#     Copyright 2018 Netflix, Inc.
#
#     Licensed under the Apache License, Version 2.0 (the "License");
#     you may not use this file except in compliance with the License.
#     You may obtain a copy of the License at
#
#         http://www.apache.org/licenses/LICENSE-2.0
#
#     Unless required by applicable law or agreed to in writing, software
#     distributed under the License is distributed on an "AS IS" BASIS,
#     WITHOUT WARRANTIES OR CONDITIONS OF ANY KIND, either express or implied.
#     See the License for the specific language governing permissions and
#     limitations under the License.
import re
import ast
from setuptools import setup, find_packages

_version_re = re.compile(r'__version__\s+=\s+(.*)')
with open('security_monkey/__init__.py', 'rb') as f:
    SECURITY_MONKEY_VERSION = str(ast.literal_eval(_version_re.search(
        f.read().decode('utf-8')).group(1)))

setup(
    name='security_monkey',
    version=SECURITY_MONKEY_VERSION,
    long_description=__doc__,
    packages=find_packages(exclude=["tests"]),
    package_data={
        'security_monkey': [
            'templates/*.json',
            'templates/*.html',
            'templates/security/*.html',
        ]
    },
    include_package_data=True,
    data_files=[('env-config', ['env-config/config.py', 'env-config/config-docker.py']),
                ('data', ['data/aws_accounts.json'])],
    zip_safe=False,
    install_requires=[
<<<<<<< HEAD
        'APScheduler==2.1.2',
        'Flask>=0.11',
=======
        'cloudaux==1.4.7',
        'celery==4.1.0',
        'celery[redis]==4.1.0',
        'redis==2.10.6',
        'Flask==0.10.1',
>>>>>>> ffd63964
        'Flask-Mail==0.9.0',
        'Flask-Migrate==1.3.1',
        'Flask-Principal==0.4.0',
        'Flask-RESTful==0.3.3',
        'Flask-SQLAlchemy==1.0',
        'Flask-Script==0.6.3',
        'Flask-Security>=3.0.0',
        'Flask-WTF>=0.14.2',
        'Jinja2>=2.8.1',
        'SQLAlchemy==0.9.2',
        'boto>=2.41.0',
        'ipaddr==2.1.11',
        'itsdangerous==0.23',
        'psycopg2==2.7.3.2',
        'bcrypt==3.1.2',
        'gunicorn==18.0',
        'cryptography>=1.8.1',
        'dpath==1.3.2',
        'pyyaml>=3.11',
        'jira==1.0.10',
        'policyuniverse>=1.1.0.1',
        'joblib>=0.9.4',
        'pyjwt>=1.01',
        'netaddr',
        'swag-client>=0.3.1',
        'idna==2.5'  # Pinning to idna to avoid a dependency problem with requests.
        # First identified as a problem by Qmando - https://github.com/requests/requests/pull/4223
    ],
    extras_require = {
        'onelogin': ['python-saml>=2.2.0'],
        'sentry': ['raven[flask]==6.1.0'],
        'tests': [
            'nose==1.3.0',
            'mixer==5.5.7',
            'mock==1.0.1',
            'moto==0.4.30',
            'freezegun>=0.3.7',
            'testtools==2.3.0'
        ]
    },
    entry_points={
        'console_scripts': [
            'monkey = security_monkey.manage:main',
        ],
    }
)<|MERGE_RESOLUTION|>--- conflicted
+++ resolved
@@ -37,16 +37,11 @@
                 ('data', ['data/aws_accounts.json'])],
     zip_safe=False,
     install_requires=[
-<<<<<<< HEAD
-        'APScheduler==2.1.2',
-        'Flask>=0.11',
-=======
         'cloudaux==1.4.7',
         'celery==4.1.0',
         'celery[redis]==4.1.0',
         'redis==2.10.6',
-        'Flask==0.10.1',
->>>>>>> ffd63964
+        'Flask>=0.11',
         'Flask-Mail==0.9.0',
         'Flask-Migrate==1.3.1',
         'Flask-Principal==0.4.0',
